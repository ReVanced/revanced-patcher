--- conflicted
+++ resolved
@@ -127,7 +127,6 @@
         patcher.save()
     }
 
-<<<<<<< HEAD
     @Test
     fun `test patcher with no changes`() {
         val patcher = Patcher(
@@ -137,28 +136,15 @@
         )
 
         patcher.save()
-=======
-    // TODO Doesn't work, needs to be fixed.
-    //@Test
-    //fun `test patcher with no changes`() {
-    //    val testData = PatcherTest::class.java.getResourceAsStream("/test1.jar")!!
-    //    val available = testData.available()
-    //    val patcher = Patcher(testData, testSigs)
-    //
-    //    val out = ByteArrayOutputStream()
-    //    patcher.saveTo(out)
-    //    assertEquals(available, out.size())
-    //
-    //    out.close()
-    //    testData.close()
-    //}
+    }
 
-    @Test()
+    @Test
     fun `should raise an exception because opcodes is empty`() {
         val sigName = "testMethod"
         val e = assertThrows<IllegalArgumentException>("Should raise an exception because opcodes is empty") {
             Patcher(
                 PatcherTest::class.java.getResourceAsStream("/test1.jar")!!,
+                ByteArrayOutputStream(),
                 arrayOf(
                     Signature(
                         sigName,
@@ -174,6 +160,5 @@
             "Opcode list for signature $sigName is empty. This is not allowed for non-search signatures.",
             e.message
         )
->>>>>>> db7d8f79
     }
 }