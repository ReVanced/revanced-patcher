--- conflicted
+++ resolved
@@ -139,13 +139,8 @@
         out.close()
     }
 
-<<<<<<< HEAD
-    @Test
-    fun `should raise an exception because opcodes is empty`() {
-=======
     @Test()
     fun `should not raise an exception if any signature member except the name is missing`() {
->>>>>>> 73ccd939
         val sigName = "testMethod"
 
         assertDoesNotThrow("Should raise an exception because opcodes is empty") {
