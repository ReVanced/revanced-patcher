--- conflicted
+++ resolved
@@ -355,14 +355,7 @@
 
             val executedPatches = LinkedHashMap<String, ExecutedPatch>() // first is name
 
-<<<<<<< HEAD
-            try {
-                MethodFingerprint.initializeFingerprintMapResolver(context.bytecodeContext.classes.classes)
-
-                context.patches.forEach { patch ->
-                    val patchResult = executePatch(patch, executedPatches)
-=======
->>>>>>> f3c9e28a
+            MethodFingerprint.initializeFingerprintMapResolver(context.bytecodeContext.classes.classes)
 
             context.patches.forEach { patch ->
                 val patchResult = executePatch(patch, executedPatches)
