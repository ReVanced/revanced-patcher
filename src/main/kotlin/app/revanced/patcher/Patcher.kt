package app.revanced.patcher

<<<<<<< HEAD
import app.revanced.patcher.apk.Apk
import app.revanced.patcher.extensions.PatchExtensions.dependencies
import app.revanced.patcher.extensions.PatchExtensions.patchName
=======
import app.revanced.patcher.data.Context
import app.revanced.patcher.extensions.PatchExtensions.dependencies
import app.revanced.patcher.extensions.PatchExtensions.patchName
import app.revanced.patcher.extensions.PatchExtensions.requiresIntegrations
import app.revanced.patcher.extensions.nullOutputStream
>>>>>>> a49e7823
import app.revanced.patcher.fingerprint.method.impl.MethodFingerprint.Companion.resolve
import app.revanced.patcher.patch.*
import app.revanced.patcher.util.VersionReader
import lanchon.multidexlib2.BasicDexFileNamer
import lanchon.multidexlib2.MultiDexIO
import java.io.File
<<<<<<< HEAD
=======
import java.nio.file.Files

internal val NAMER = BasicDexFileNamer()
>>>>>>> a49e7823

/**
 * The ReVanced Patcher.
 * @param options The options for the patcher.
 */
class Patcher(private val options: PatcherOptions) {
    private val context = PatcherContext()
    private val logger = options.logger
<<<<<<< HEAD
    private var decodingMode = Apk.ResourceDecodingMode.MANIFEST_ONLY
=======
    private val opcodes: Opcodes
    private var resourceDecodingMode = ResourceDecodingMode.MANIFEST_ONLY
    private var mergeIntegrations = false
    val context: PatcherContext
>>>>>>> a49e7823

    companion object {
        @Suppress("SpellCheckingInspection")
        internal val dexFileNamer = BasicDexFileNamer()

        /**
         * The version of the ReVanced Patcher.
         */
        @JvmStatic
        val version = VersionReader.read()
    }

    init {
<<<<<<< HEAD
        // Decode manifest file.
        logger.info("Decoding manifest file of the base apk file")
=======
        logger.info("Reading dex files")
        // read dex files
        val dexFile = MultiDexIO.readDexFile(true, options.inputFile, NAMER, null, null)
        // get the opcodes
        opcodes = dexFile.opcodes
        // finally create patcher context
        context = PatcherContext(dexFile.classes.toMutableList(), File(options.resourceCacheDirectory))

        // decode manifest file
        decodeResources(ResourceDecodingMode.MANIFEST_ONLY)
    }

    /**
     * Add integrations to be merged by the patcher.
     * The integrations will only be merged, if necessary.
     *
     * @param integrations The integrations, must be dex files or dex file container such as ZIP, APK or DEX files.
     * @param callback The callback for [integrations] which are being added.
     */
    fun addIntegrations(
        integrations: List<File>,
        callback: (File) -> Unit
    ) {
        context.integrations.apply integrations@{
            add(integrations)
            this@integrations.callback = callback
        }
    }

    /**
     * Save the patched dex file.
     */
    fun save(): PatcherResult {
        val packageMetadata = context.packageMetadata
        val metaInfo = packageMetadata.metaInfo
        var resourceFile: File? = null

        when (resourceDecodingMode) {
            ResourceDecodingMode.FULL -> {
                val cacheDirectory = ExtFile(options.resourceCacheDirectory)
                try {
                    val androlibResources = AndrolibResources().also { resources ->
                        resources.buildOptions = BuildOptions().also { buildOptions ->
                            buildOptions.setBuildOptions(options)
                            buildOptions.isFramework = metaInfo.isFrameworkApk
                            buildOptions.resourcesAreCompressed = metaInfo.compressionType
                            buildOptions.doNotCompress = metaInfo.doNotCompress
                        }

                        resources.setSdkInfo(metaInfo.sdkInfo)
                        resources.setVersionInfo(metaInfo.versionInfo)
                        resources.setSharedLibrary(metaInfo.sharedLibrary)
                        resources.setSparseResources(metaInfo.sparseResources)
                    }

                    val manifestFile = cacheDirectory.resolve("AndroidManifest.xml")

                    ResXmlPatcher.fixingPublicAttrsInProviderAttributes(manifestFile)

                    val aaptFile = cacheDirectory.resolve("aapt_temp_file")

                    // delete if it exists
                    Files.deleteIfExists(aaptFile.toPath())
>>>>>>> a49e7823

        options.apkBundle.base.decodeResources(options, Apk.ResourceDecodingMode.MANIFEST_ONLY)
    }

    /**
     * Add [Patch]es to the patcher.
     * @param patches [Patch]es The patches to add.
     */
    fun addPatches(patches: Iterable<PatchClass>) {
        /**
         * Returns true if at least one patches or its dependencies matches the given predicate.
         */
<<<<<<< HEAD
        fun PatchClass.isResource() {
            this.also {
                if (!ResourcePatch::class.java.isAssignableFrom(it)) return@also
                // Set the mode to decode all resources before running the patches.
                decodingMode = Apk.ResourceDecodingMode.FULL
            }.dependencies?.forEach { it.java.isResource() }
        }

        context.patches.addAll(patches.onEach(PatchClass::isResource))
=======
        fun Class<out Patch<Context>>.anyRecursively(predicate: (Class<out Patch<Context>>) -> Boolean): Boolean =
            predicate(this) || dependencies?.any { it.java.anyRecursively(predicate) } == true


        // Determine if resource patching is required.
        for (patch in patches) {
            if (patch.anyRecursively { ResourcePatch::class.java.isAssignableFrom(it) }) {
                resourceDecodingMode = ResourceDecodingMode.FULL
                break
            }
        }

        // Determine if merging integrations is required.
        for (patch in patches) {
            if (patch.anyRecursively { it.requiresIntegrations }) {
                mergeIntegrations = true
                break
            }
        }

        context.patches.addAll(patches)
>>>>>>> a49e7823
    }

    /**
     * Add additional dex file container to the patcher.
     * @param files The dex file containers to add to the patcher.
     */
    fun addFiles(files: List<File>) {
        context.bytecodeContext.classes.apply {
            for (file in files) {
                logger.info("Merging $file")

                for (classDef in MultiDexIO.readDexFile(true, file, dexFileNamer, null, null).classes) {
                    val type = classDef.type

                    val existingClassIndex = this.indexOfFirst { it.type == type }
                    if (existingClassIndex == -1) {
                        logger.trace("Merging type $type")
                        add(classDef)
                        continue
                    }


                    logger.trace("Type $type exists. Adding missing methods and fields.")

                    get(existingClassIndex).apply {
                        merge(classDef, context.bytecodeContext, logger).let { mergedClass ->
                            if (mergedClass !== this) // referential equality check
                                set(existingClassIndex, mergedClass)
                        }
                    }

                }
            }
        }

    }

    /**
     * Execute the patcher.
     *
     * @param stopOnError If true, the patches will stop on the first error.
     * @return A pair of the name of the [Patch] and its [PatchResult].
     */
    fun execute(stopOnError: Boolean = false) = sequence {
        /**
         * Execute a [Patch] and its dependencies recursively.
         *
         * @param patchClass The [Patch] to execute.
         * @param executedPatches A map of [Patch]es paired to a boolean indicating their success, to prevent infinite recursion.
         * @return The result of executing the [Patch].
         */
        fun executePatch(
            patchClass: PatchClass,
            executedPatches: HashMap<String, ExecutedPatch>
        ): PatchResult {
            val patchName = patchClass.patchName

            // If the patch has already executed silently skip it.
            if (executedPatches.contains(patchName)) {
                if (!executedPatches[patchName]!!.success)
                    return PatchResult.Error("'$patchName' did not succeed previously")

                logger.trace("Skipping '$patchName' because it has already been executed")

                return PatchResult.Success
            }

            // Recursively execute all dependency patches.
            patchClass.dependencies?.forEach { dependencyClass ->
                val dependency = dependencyClass.java

                executePatch(dependency, executedPatches).also {
                    if (it is PatchResult.Success) return@forEach
                }.let {
                    with(it as PatchResult.Error) {
                        val errorMessage = it.cause?.stackTraceToString() ?: it.message
                        return PatchResult.Error(
                            "'$patchName' depends on '${dependency.patchName}' " +
                                    "but the following exception was raised: $errorMessage",
                            it
                        )
                    }
                }
            }

            val isResourcePatch = ResourcePatch::class.java.isAssignableFrom(patchClass)
            val patchInstance = patchClass.getDeclaredConstructor().newInstance()

            // TODO: implement this in a more polymorphic way.
            val patchContext = if (isResourcePatch) {
                context.resourceContext
            } else {
                context.bytecodeContext.apply {
                    val bytecodePatch = patchInstance as BytecodePatch
                    bytecodePatch.fingerprints?.resolve(this, classes)
                }
            }

            logger.trace("Executing '$patchName' of type: ${if (isResourcePatch) "resource" else "bytecode"}")

            return try {
                patchInstance.execute(patchContext)
            } catch (patchException: PatchResult.Error) {
                patchException
            } catch (exception: Exception) {
                PatchResult.Error("Unhandled patch exception: ${exception.message}", exception)
            }.also {
                executedPatches[patchName] = ExecutedPatch(patchInstance, it is PatchResult.Success)
            }
        }

<<<<<<< HEAD
        // Prevent from decoding the manifest twice if it is not needed.
        if (decodingMode == Apk.ResourceDecodingMode.FULL) {
            options.apkBundle.decodeResources(options, Apk.ResourceDecodingMode.FULL).forEach {
                logger.info("Decoding resources for $it apk file")
            }

            // region Workaround because Androlib does not support split apk files
=======
        return sequence {
            if (mergeIntegrations) context.integrations.merge(logger)

            // prevent from decoding the manifest twice if it is not needed
            if (resourceDecodingMode == ResourceDecodingMode.FULL) decodeResources(ResourceDecodingMode.FULL)
>>>>>>> a49e7823

            options.apkBundle.also {
                logger.info("Merging split apk resources to base apk resources")
            }.mergeResources(options)

            // endregion
        }

        logger.trace("Executing all patches")

        HashMap<String, ExecutedPatch>().apply {
            try {
                context.patches.forEach { patch ->
                    val result = executePatch(patch, this)

                    yield(patch.patchName to result)
                    if (stopOnError && result is PatchResult.Error) return@sequence
                }
            } finally {
                values.reversed().forEach { (patch, _) ->
                    patch.close()
                }
            }
        }
    }

    /**
     * Save the patched dex file.
     *
     * @return The [PatcherResult] of the [Patcher].
     */
    fun save(): PatcherResult {
        val patchResults = buildList {
            if (decodingMode == Apk.ResourceDecodingMode.FULL) {
                logger.info("Writing patched resources")
                options.apkBundle.writeResources(options).forEach { writeResult ->
                    if (writeResult.exception is Apk.ApkException.Write) return@forEach

                    val patch = writeResult.apk.let {
                        when (it) {
                            is Apk.Base -> PatcherResult.Patch.Base(it)
                            is Apk.Split -> PatcherResult.Patch.Split(it)
                        }
                    }

                    add(patch)

                    logger.info("Patched resources written for ${writeResult.apk} apk file")
                }
            }
        }

        options.apkBundle.base.apply {
            logger.info("Writing patched dex files")
            dexFiles = bytecodeData.writeDexFiles()
        }

        return PatcherResult(patchResults)
    }

    private inner class PatcherContext {
        val patches = mutableListOf<PatchClass>()

        val bytecodeContext = BytecodeContext(options)
        val resourceContext = ResourceContext(options)
    }
}

/**
 * A result of executing a [Patch].
 *
 * @param patchInstance The instance of the [Patch] that was executed.
 * @param success The result of the [Patch].
 */
internal data class ExecutedPatch(val patchInstance: Patch<Context>, val success: Boolean)<|MERGE_RESOLUTION|>--- conflicted
+++ resolved
@@ -1,44 +1,24 @@
 package app.revanced.patcher
 
-<<<<<<< HEAD
 import app.revanced.patcher.apk.Apk
 import app.revanced.patcher.extensions.PatchExtensions.dependencies
 import app.revanced.patcher.extensions.PatchExtensions.patchName
-=======
-import app.revanced.patcher.data.Context
-import app.revanced.patcher.extensions.PatchExtensions.dependencies
-import app.revanced.patcher.extensions.PatchExtensions.patchName
 import app.revanced.patcher.extensions.PatchExtensions.requiresIntegrations
-import app.revanced.patcher.extensions.nullOutputStream
->>>>>>> a49e7823
 import app.revanced.patcher.fingerprint.method.impl.MethodFingerprint.Companion.resolve
 import app.revanced.patcher.patch.*
 import app.revanced.patcher.util.VersionReader
 import lanchon.multidexlib2.BasicDexFileNamer
-import lanchon.multidexlib2.MultiDexIO
 import java.io.File
-<<<<<<< HEAD
-=======
-import java.nio.file.Files
-
-internal val NAMER = BasicDexFileNamer()
->>>>>>> a49e7823
 
 /**
  * The ReVanced Patcher.
  * @param options The options for the patcher.
  */
 class Patcher(private val options: PatcherOptions) {
-    private val context = PatcherContext()
+    private val context = PatcherContext(options)
     private val logger = options.logger
-<<<<<<< HEAD
+    private var mergeIntegrations = false
     private var decodingMode = Apk.ResourceDecodingMode.MANIFEST_ONLY
-=======
-    private val opcodes: Opcodes
-    private var resourceDecodingMode = ResourceDecodingMode.MANIFEST_ONLY
-    private var mergeIntegrations = false
-    val context: PatcherContext
->>>>>>> a49e7823
 
     companion object {
         @Suppress("SpellCheckingInspection")
@@ -52,20 +32,10 @@
     }
 
     init {
-<<<<<<< HEAD
         // Decode manifest file.
         logger.info("Decoding manifest file of the base apk file")
-=======
-        logger.info("Reading dex files")
-        // read dex files
-        val dexFile = MultiDexIO.readDexFile(true, options.inputFile, NAMER, null, null)
-        // get the opcodes
-        opcodes = dexFile.opcodes
-        // finally create patcher context
-        context = PatcherContext(dexFile.classes.toMutableList(), File(options.resourceCacheDirectory))
-
-        // decode manifest file
-        decodeResources(ResourceDecodingMode.MANIFEST_ONLY)
+
+        options.apkBundle.base.decodeResources(options, Apk.ResourceDecodingMode.MANIFEST_ONLY)
     }
 
     /**
@@ -73,57 +43,13 @@
      * The integrations will only be merged, if necessary.
      *
      * @param integrations The integrations, must be dex files or dex file container such as ZIP, APK or DEX files.
-     * @param callback The callback for [integrations] which are being added.
-     */
-    fun addIntegrations(
-        integrations: List<File>,
-        callback: (File) -> Unit
-    ) {
-        context.integrations.apply integrations@{
-            add(integrations)
-            this@integrations.callback = callback
-        }
-    }
-
-    /**
-     * Save the patched dex file.
-     */
-    fun save(): PatcherResult {
-        val packageMetadata = context.packageMetadata
-        val metaInfo = packageMetadata.metaInfo
-        var resourceFile: File? = null
-
-        when (resourceDecodingMode) {
-            ResourceDecodingMode.FULL -> {
-                val cacheDirectory = ExtFile(options.resourceCacheDirectory)
-                try {
-                    val androlibResources = AndrolibResources().also { resources ->
-                        resources.buildOptions = BuildOptions().also { buildOptions ->
-                            buildOptions.setBuildOptions(options)
-                            buildOptions.isFramework = metaInfo.isFrameworkApk
-                            buildOptions.resourcesAreCompressed = metaInfo.compressionType
-                            buildOptions.doNotCompress = metaInfo.doNotCompress
-                        }
-
-                        resources.setSdkInfo(metaInfo.sdkInfo)
-                        resources.setVersionInfo(metaInfo.versionInfo)
-                        resources.setSharedLibrary(metaInfo.sharedLibrary)
-                        resources.setSparseResources(metaInfo.sparseResources)
-                    }
-
-                    val manifestFile = cacheDirectory.resolve("AndroidManifest.xml")
-
-                    ResXmlPatcher.fixingPublicAttrsInProviderAttributes(manifestFile)
-
-                    val aaptFile = cacheDirectory.resolve("aapt_temp_file")
-
-                    // delete if it exists
-                    Files.deleteIfExists(aaptFile.toPath())
->>>>>>> a49e7823
-
-        options.apkBundle.base.decodeResources(options, Apk.ResourceDecodingMode.MANIFEST_ONLY)
-    }
-
+     */
+    fun addIntegrations(integrations: List<File>) = context.integrations.add(integrations)
+
+    /**
+     * Add [Patch]es to the patcher.
+     * @param patches [Patch]es The patches to add.
+     */
     /**
      * Add [Patch]es to the patcher.
      * @param patches [Patch]es The patches to add.
@@ -132,25 +58,14 @@
         /**
          * Returns true if at least one patches or its dependencies matches the given predicate.
          */
-<<<<<<< HEAD
-        fun PatchClass.isResource() {
-            this.also {
-                if (!ResourcePatch::class.java.isAssignableFrom(it)) return@also
-                // Set the mode to decode all resources before running the patches.
-                decodingMode = Apk.ResourceDecodingMode.FULL
-            }.dependencies?.forEach { it.java.isResource() }
-        }
-
-        context.patches.addAll(patches.onEach(PatchClass::isResource))
-=======
-        fun Class<out Patch<Context>>.anyRecursively(predicate: (Class<out Patch<Context>>) -> Boolean): Boolean =
+        fun PatchClass.anyRecursively(predicate: (PatchClass) -> Boolean): Boolean =
             predicate(this) || dependencies?.any { it.java.anyRecursively(predicate) } == true
 
 
         // Determine if resource patching is required.
         for (patch in patches) {
             if (patch.anyRecursively { ResourcePatch::class.java.isAssignableFrom(it) }) {
-                resourceDecodingMode = ResourceDecodingMode.FULL
+                decodingMode = Apk.ResourceDecodingMode.FULL
                 break
             }
         }
@@ -164,42 +79,6 @@
         }
 
         context.patches.addAll(patches)
->>>>>>> a49e7823
-    }
-
-    /**
-     * Add additional dex file container to the patcher.
-     * @param files The dex file containers to add to the patcher.
-     */
-    fun addFiles(files: List<File>) {
-        context.bytecodeContext.classes.apply {
-            for (file in files) {
-                logger.info("Merging $file")
-
-                for (classDef in MultiDexIO.readDexFile(true, file, dexFileNamer, null, null).classes) {
-                    val type = classDef.type
-
-                    val existingClassIndex = this.indexOfFirst { it.type == type }
-                    if (existingClassIndex == -1) {
-                        logger.trace("Merging type $type")
-                        add(classDef)
-                        continue
-                    }
-
-
-                    logger.trace("Type $type exists. Adding missing methods and fields.")
-
-                    get(existingClassIndex).apply {
-                        merge(classDef, context.bytecodeContext, logger).let { mergedClass ->
-                            if (mergedClass !== this) // referential equality check
-                                set(existingClassIndex, mergedClass)
-                        }
-                    }
-
-                }
-            }
-        }
-
     }
 
     /**
@@ -275,8 +154,8 @@
                 executedPatches[patchName] = ExecutedPatch(patchInstance, it is PatchResult.Success)
             }
         }
-
-<<<<<<< HEAD
+        if (mergeIntegrations) context.integrations.merge(logger, dexFileNamer)
+
         // Prevent from decoding the manifest twice if it is not needed.
         if (decodingMode == Apk.ResourceDecodingMode.FULL) {
             options.apkBundle.decodeResources(options, Apk.ResourceDecodingMode.FULL).forEach {
@@ -284,13 +163,6 @@
             }
 
             // region Workaround because Androlib does not support split apk files
-=======
-        return sequence {
-            if (mergeIntegrations) context.integrations.merge(logger)
-
-            // prevent from decoding the manifest twice if it is not needed
-            if (resourceDecodingMode == ResourceDecodingMode.FULL) decodeResources(ResourceDecodingMode.FULL)
->>>>>>> a49e7823
 
             options.apkBundle.also {
                 logger.info("Merging split apk resources to base apk resources")
@@ -349,13 +221,6 @@
         }
 
         return PatcherResult(patchResults)
-    }
-
-    private inner class PatcherContext {
-        val patches = mutableListOf<PatchClass>()
-
-        val bytecodeContext = BytecodeContext(options)
-        val resourceContext = ResourceContext(options)
     }
 }
 
