--- conflicted
+++ resolved
@@ -61,14 +61,10 @@
     val PatchClass.compatiblePackages
         get() = findAnnotationRecursively(Compatibility::class)?.compatiblePackages
 
-<<<<<<< HEAD
-    val PatchClass.options: PatchOptions?
-=======
-    internal val Class<out Patch<Context>>.requiresIntegrations
+    internal val PatchClass.requiresIntegrations
         get() = findAnnotationRecursively(RequiresIntegrations::class) != null
 
-    val Class<out Patch<Context>>.options: PatchOptions?
->>>>>>> a49e7823
+    val PatchClass.options: PatchOptions?
         get() = kotlin.companionObject?.let { cl ->
             if (cl.visibility != KVisibility.PUBLIC) return null
             kotlin.companionObjectInstance?.let {
